--- conflicted
+++ resolved
@@ -10,13 +10,8 @@
     name: pre-commit
     runs-on: ubuntu-latest
     steps:
-<<<<<<< HEAD
-      - uses: actions/checkout@v2
+      - uses: actions/checkout@v3
       - uses: actions/setup-python@v3
-=======
-      - uses: actions/checkout@v3
-      - uses: actions/setup-python@v2
->>>>>>> 4540703c
       - uses: pre-commit/action@v2.0.3
 
   semgrep:
