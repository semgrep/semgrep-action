--- conflicted
+++ resolved
@@ -1,16 +1,14 @@
 # Upcoming - Date
 
-<<<<<<< HEAD
-# 2022-04-14
+# 2022-04-20 
 
-- Allow --config multiple times (#566)
-=======
+- Allow --config and --audit-on multiple times (#566)
+
 # 2022-04-20
 
 ## Changed
 
 - Use semgrep 0.89.0
->>>>>>> a9f6c903
 
 # 2022-03-24
 
